use std::collections::VecDeque;

use hashbrown::HashMap;
use lasso::{Rodeo, Spur};
use once_cell::sync::Lazy;
use rand::seq::SliceRandom;
use regex::Regex;

/// Represents a Markov Chain that is designed to generate text.
///
/// [Wikipedia](https://en.wikipedia.org/wiki/Markov_chain)
pub struct MarkovChain {
	pub items: HashMap<String, ChainItem>,
	pub state_size: usize,
<<<<<<< HEAD
	regex: Regex,
=======
	pub cache: Rodeo
>>>>>>> faf376a6
}

pub static WORD_REGEX: Lazy<Regex> =
	Lazy::new(|| Regex::new(r"(\p{Alphabetic}|\d)(\p{Alphabetic}|\d|'|-)*").unwrap());

impl MarkovChain {
	/// Create an empty MarkovChain.
	///
	/// The hash map of the MarkovChain is initially created with a capacity of 0, so it will not allocate until it
	/// is first inserted into.
	#[allow(dead_code)]
	pub fn new(state_size: usize, regex: Regex) -> MarkovChain {
		MarkovChain {
			items: HashMap::<String, ChainItem>::new(),
			state_size,
<<<<<<< HEAD
			regex,
=======
			cache: Rodeo::new()
>>>>>>> faf376a6
		}
	}

	/// Create an empty `HashMap` with the specified capacity.
	///
	/// The hash map of the MarkovChain will be able to hold at least `capacity` elements without
	/// reallocating. If `capacity` is 0, the hash map will not allocate.
	pub fn with_capacity(state_size: usize, capacity: usize, regex: Regex) -> MarkovChain {
		MarkovChain {
			items: HashMap::with_capacity(capacity),
			state_size,
<<<<<<< HEAD
			regex,
=======
			cache: Rodeo::new()
>>>>>>> faf376a6
		}
	}

	/// Add text as training data.
	pub fn add_text(&mut self, text: &str) {
		let tokens = self.regex.find_iter(text);

		let mut prev: VecDeque<&str> = VecDeque::with_capacity(self.state_size + 100);
		let mut prev_buf: String = String::with_capacity(255);
		for t in tokens {
			for i in 1..=prev.len() {
				prev_buf.clear();
				for (i, s) in prev.iter().rev().take(i).rev().enumerate() {
					if i > 0 {
						prev_buf.push(' ')
					}

					prev_buf.push_str(s);
				}

				let t = self.cache.get_or_intern(t.as_str());

				if let Some(ci) = self.items.get_mut(&prev_buf) {
					ci.add(t);
				} else {
					self.items.insert(prev_buf.clone(), ChainItem::new(t));
				}
			}

			if prev.len() == self.state_size {
				prev.pop_front();
			}
			prev.push_back(t.as_str());
		}
	}

	/// Return an appropriate next step for the previous state.
	pub fn next_step(&self, prev: &[&str]) -> Spur {
		for i in 0..prev.len() {
			let pslice = &prev[i..];

			let pstr = pslice.join(" ");

			if let Some(res) = self.items.get(&pstr) {
				return res.get_rand();
			} else {
				continue;
			}
		}

		self.items
			.values()
			.collect::<Vec<&ChainItem>>()
			.choose(&mut rand::thread_rng())
			.unwrap()
			.get_rand()
	}

	/// Generate text of given length.
	///
	/// First state is choosen randomly.
	#[allow(dead_code)]
	pub fn generate(&self, n: usize) -> String {
		let mut res = String::new();

		let mut prev = Vec::with_capacity(self.state_size);
		for _ in 0..n {
			let next = self.next_step(&prev);
			let next = self.cache.resolve(&next);

			res.push_str(next);
			res.push(' ');

			if prev.len() == self.state_size {
				prev.remove(0);
			}
			prev.push(next);
		}

		res.pop();

		res
	}

	/// Generate text of given length, with accordance to the given starting value.
	pub fn generate_start(&self, start: &str, n: usize) -> String {
		let mut res = String::new();

		let mut prev: Vec<&str> = WORD_REGEX
			.find_iter(start)
			.map(|m| m.as_str())
			.collect::<Vec<&str>>()
			.into_iter()
			.rev()
			.take(2)
			.rev()
			.collect();

		for _ in 0..n {
			let next = self.next_step(&prev);
			let next = self.cache.resolve(&next);

			res.push_str(&next);
			res.push(' ');

			if prev.len() == self.state_size {
				prev.remove(0);
			}
			prev.push(next);
		}
		res.pop();

		res
	}
}

/// Wrapper for Vec<Ustr> to make some operations easier.
pub struct ChainItem {
	pub items: Vec<Spur>,
}

impl ChainItem {
	/// Create a ChainItem, which will also contain `s`.
	pub fn new(s: Spur) -> ChainItem {
		ChainItem { items: vec![s] }
	}

	/// Add item.
	pub fn add(&mut self, s: Spur) {
		self.items.push(s);
	}

	/// Get a random item.
	pub fn get_rand(&self) -> Spur {
		*self.items
			// get a random item from the Vec
			.choose(&mut rand::thread_rng())
			.unwrap()
	}
}

#[cfg(test)]
mod tests {
	use super::*;

	#[test]
	fn regex1() {
		let rres: Vec<_> = WORD_REGEX
			.find_iter("lorem ipsum dolor")
			.map(|m| m.as_str())
			.collect();

		assert_eq!(rres, vec!["lorem", "ipsum", "dolor"]);
	}

	#[test]
	fn regex2() {
		let rres: Vec<_> = WORD_REGEX
			.find_iter("lor.em ips!um 'dolor")
			.map(|m| m.as_str())
			.collect();

		assert_eq!(rres, vec!["lor", "em", "ips", "um", "dolor"]);
	}

	#[test]
	fn regex3() {
		let rres: Vec<_> = WORD_REGEX
			.find_iter("lorem ipsum dol_3or")
			.map(|m| m.as_str())
			.collect();

		assert_eq!(rres, vec!["lorem", "ipsum", "dol", "3or"]);
	}

	#[test]
	fn regex4() {
		let rres: Vec<_> = WORD_REGEX
			.find_iter("123  1,23 1_2 2d3")
			.map(|m| m.as_str())
			.collect();

		assert_eq!(rres, vec!["123", "1", "23", "1", "2", "2d3"]);
	}

	#[test]
	fn regex5() {
		let rres: Vec<_> = WORD_REGEX
			.find_iter("ömür ğğğ 式 2d3")
			.map(|m| m.as_str())
			.collect();

		assert_eq!(rres, vec!["ömür", "ğğğ", "式", "2d3"]);
	}
}<|MERGE_RESOLUTION|>--- conflicted
+++ resolved
@@ -12,11 +12,8 @@
 pub struct MarkovChain {
 	pub items: HashMap<String, ChainItem>,
 	pub state_size: usize,
-<<<<<<< HEAD
 	regex: Regex,
-=======
-	pub cache: Rodeo
->>>>>>> faf376a6
+	pub cache: Rodeo,
 }
 
 pub static WORD_REGEX: Lazy<Regex> =
@@ -32,11 +29,8 @@
 		MarkovChain {
 			items: HashMap::<String, ChainItem>::new(),
 			state_size,
-<<<<<<< HEAD
 			regex,
-=======
-			cache: Rodeo::new()
->>>>>>> faf376a6
+			cache: Rodeo::new(),
 		}
 	}
 
@@ -48,11 +42,8 @@
 		MarkovChain {
 			items: HashMap::with_capacity(capacity),
 			state_size,
-<<<<<<< HEAD
 			regex,
-=======
-			cache: Rodeo::new()
->>>>>>> faf376a6
+			cache: Rodeo::new(),
 		}
 	}
 
